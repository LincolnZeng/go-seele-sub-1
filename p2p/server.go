--- conflicted
+++ resolved
@@ -434,12 +434,6 @@
 			}
 		}
 	}
-<<<<<<< HEAD
-
-	srv.log.Debug("p2p.server doSelectNodeToConnect. Node=%s", node.String())
-	srv.connectNode(node)
-=======
->>>>>>> 841ac450
 }
 
 func (srv *Server) startListening() error {
